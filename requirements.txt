# Requirements
pip>=9.0.0
# tinydb==3.15.2
PyYAML
PyCLI
ansible>=2.7
ansible-runner
click>=4.0
coloredlogs
netaddr
paramiko>=2.7
schema
subprocess32
ipykernel
jinja2>=2.7
sqlitedict
<<<<<<< HEAD
# marshmallow
# marshmallow_dataclass
=======
marshmallow
marshmallow_dataclass
>>>>>>> 84a3592f
pytest
# numpy
typeguard
dacite
names
randomname

# AWS requirements
pycrypto
boto>=2.48
boto3
botocore

# Other depencencies
ipaddress
scandir
secretstorage<=2.3.1
argcomplete

# Documentation
# sphinx
# sphinx-autoapi
# sphinx_rtd_theme<|MERGE_RESOLUTION|>--- conflicted
+++ resolved
@@ -14,13 +14,8 @@
 ipykernel
 jinja2>=2.7
 sqlitedict
-<<<<<<< HEAD
-# marshmallow
-# marshmallow_dataclass
-=======
 marshmallow
 marshmallow_dataclass
->>>>>>> 84a3592f
 pytest
 # numpy
 typeguard
